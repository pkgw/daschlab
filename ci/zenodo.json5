--- conflicted
+++ resolved
@@ -1,18 +1,8 @@
 {
-<<<<<<< HEAD
   "conceptrecid": "14537903",
   "metadata": {
     "access_right": "open",
     "creators": [
-=======
-  conceptrecid: '14537903',
-
-  metadata: {
-    upload_type: 'software',
-    language: 'eng',
-
-    creators: [
->>>>>>> 78a63221
       {
         "affiliation": "Center for Astrophysics | Harvard & Smithsonian",
         "name": "Williams, Peter K. G.",
@@ -29,13 +19,13 @@
     ],
     "language": "eng",
     "license": "MIT",
-    "publication_date": "2024-12-20",
-    "title": "daschlab 0.3.0",
+    "publication_date": "2024-12-30",
+    "title": "daschlab 1.0.0",
     "upload_type": "software",
-    "version": "0.3.0"
+    "version": "1.0.0"
   },
   "conceptdoi": "10.5281/zenodo.14537903",
-  "record_id": "14537904",
-  "doi": "10.5281/zenodo.14537904",
-  "bucket_link": "https://zenodo.org/api/files/9b38d817-f4f2-43aa-b9dd-c2227f2fa519"
+  "record_id": "14574817",
+  "doi": "10.5281/zenodo.14574817",
+  "bucket_link": "https://zenodo.org/api/files/4cd3beb7-e281-4b81-9cb7-107a67387113"
 }